from __future__ import annotations
import asyncio
import json
import time
import os
import uuid
from pathlib import Path
from datetime import datetime, timezone
from typing import Any
from collections.abc import Sequence

import pandas as pd
from dotenv import load_dotenv

from .config import load_config
from .utils.sentiment import fetch_news_headlines, compute_sentiment_score
from .utils.features import (
    compute_atr,
    onchain_zscore,
    order_skew,
    dom_heatmap_ratio,
)
from .utils.risk import (
    calculate_position_size,
    dynamic_leverage,
    trailing_stop,
    drawdown_throttle,
    kill_switch,
    volatility_scaled_stop,
    ai_var,
    drl_throttle,
    quantum_leverage_modifier,
    cap_position_value,
)
from .utils.volatility import rank_symbols_by_volatility
from .utils.monitoring import (
    start_metrics_server,
    monitor_latency,
    monitor_equity,
    monitor_var,
    detect_anomalies,
)
from .utils.logging import get_logger, log_json
from .strategies.indicator_signals import generate_signal
from .strategies.ml_strategy import ml_signal

from .data.fetch_data import fetch_ohlcv, fetch_order_book
from .data.onchain import fetch_eth_gas_fees
from .data.macro import (
    fetch_dxy,
    fetch_interest_rate,
    fetch_global_liquidity,
)
from .utils.macro import compute_macro_score
from .execution.ccxt_executor import place_order, cancel_order
<<<<<<< HEAD
from .risk.manager import RiskManager, RiskParams
=======
>>>>>>> f0baa2b4

load_dotenv()

def run(
    symbol: str | Sequence[str],
    account_balance: float = 100.0,
    risk_percent: float = 5.0,
    news_api_key: str | None = None,
    fred_api_key: str | None = None,
    model_path: str | None = None,
    signal_path: str = "signal.json",
    config_path: str | None = None,
    state_path: str | Path | None = None,
    exchange: str | None = None,
    etherscan_api_key: str | None = None,
    max_exposure: float = 3.0,
    live: bool = False,
) -> None:
    """Run one iteration of the trading pipeline.

    Parameters
    ----------
    symbol:
        Either a single ticker symbol or a sequence of symbols.  When
        multiple symbols are provided the bot selects the one with the
        highest recent volatility.

    Fetches data, computes sentiment, generates a signal and writes it to JSON.
    """
    if config_path:
        cfg = load_config(config_path)
        symbol = cfg.get("trading", {}).get("symbol", symbol)
        account_balance = cfg.get("trading", {}).get("account_balance", account_balance)
        risk_percent = cfg.get("trading", {}).get("risk_percent", risk_percent)
        exchange = cfg.get("trading", {}).get("exchange", exchange)
        max_exposure = cfg.get("trading", {}).get("max_exposure", max_exposure)
        api_keys = cfg.get("api_keys", {})
        news_api_key = api_keys.get("news", news_api_key)
        fred_api_key = api_keys.get("fred", fred_api_key)
        etherscan_api_key = api_keys.get("etherscan", etherscan_api_key)

    # fall back to environment variables for API keys
    news_api_key = news_api_key or os.getenv("NEWS_API_KEY")
    fred_api_key = fred_api_key or os.getenv("FRED_API_KEY")
    etherscan_api_key = etherscan_api_key or os.getenv("ETHERSCAN_API_KEY")

    # If a sequence of symbols is provided, pick the most volatile one
    if isinstance(symbol, Sequence) and not isinstance(symbol, str):
        try:
            ranked = rank_symbols_by_volatility(symbol)
            symbol = ranked[0] if ranked else list(symbol)[0]
        except Exception:
            # fall back to first symbol if ranking fails
            symbol = list(symbol)[0]

    logger = get_logger()
    start_time = time.time()
    try:
        start_metrics_server()
    except Exception as exc:
        log_json(logger, "metrics_server_failed", error=str(exc))

    # Determine location of persistent risk state
    if state_path is None:
        state_path = Path(signal_path).with_name("state.json")
    state_file = Path(state_path)
    state: dict[str, Any] = {}
    if state_file.exists():
        try:
            state = json.loads(state_file.read_text())
        except json.JSONDecodeError:
            state = {}
    latencies: list[float] = state.get("latencies", [])  # historical latencies for anomaly detection
    peak_equity = state.get("peak_equity", account_balance)
    drawdown = (peak_equity - account_balance) / peak_equity if peak_equity > 0 else 0.0
    allocation_factor = drawdown_throttle(account_balance, peak_equity)
    open_orders: dict[str, Any] = state.get("open_orders", {})

<<<<<<< HEAD
    risk_cfg = cfg.get("risk", {}) if config_path else {}
    params = RiskParams(
        max_daily_loss=risk_cfg.get("max_daily_loss", account_balance * 0.2),
        max_position=risk_cfg.get("max_position", account_balance * max_exposure),
        fee_rate=risk_cfg.get("fee_rate", 0.0),
        slippage=risk_cfg.get("slippage", 0.0),
        symbol_limits=risk_cfg.get("symbol_limits"),
    )
    risk_manager = RiskManager(params)
    risk_manager.reset_day(account_balance)

=======
>>>>>>> f0baa2b4
    # cancel any lingering open orders from previous session
    if live and exchange and open_orders:
        for oid, info in list(open_orders.items()):
            try:
                asyncio.run(cancel_order(info["symbol"], oid))
                del open_orders[oid]
            except Exception as exc:
                log_json(logger, "cancel_failed", order_id=oid, error=str(exc))

    kill = kill_switch(drawdown)
    if kill:
        log_json(logger, "kill_switch_triggered", drawdown=drawdown)

    ccxt_symbol = symbol.replace('-', '/')
    try:
        data = fetch_ohlcv(exchange or "binance", ccxt_symbol, timeframe="1m")
    except Exception as exc:
        log_json(logger, "data_fetch_failed", symbol=symbol, error=str(exc))
        return

    # On-chain metrics
    onchain_score = 0.0
    if etherscan_api_key is not None:
        try:
            gas_df = fetch_eth_gas_fees(etherscan_api_key)
            onchain_score = float(onchain_zscore(gas_df).iloc[-1])
        except Exception as exc:
            log_json(logger, "onchain_fetch_failed", error=str(exc))

    # Order book metrics
    book_skew = 0.0
    heatmap_ratio = 1.0
    if exchange:
        try:
            order_book = fetch_order_book(exchange, ccxt_symbol)
            book_skew = order_skew(order_book)
            heatmap_ratio = dom_heatmap_ratio(order_book)
        except Exception as exc:
            log_json(logger, "order_book_fetch_failed", error=str(exc))

    headlines: list[str] = []
    if news_api_key:
        try:
            headlines = fetch_news_headlines(news_api_key, query=symbol)
        except Exception as exc:
            log_json(logger, "news_fetch_failed", error=str(exc))
    sentiment = compute_sentiment_score(headlines)

    macro_score = 0.0
    if fred_api_key:
        try:
            dxy = fetch_dxy(api_key=fred_api_key)
            rates = fetch_interest_rate(fred_api_key)
            liquidity = fetch_global_liquidity(fred_api_key)
            macro_score = compute_macro_score(dxy, rates, liquidity)
        except Exception as exc:
            log_json(logger, "macro_fetch_failed", error=str(exc))
            macro_score = 0.0

    sig = generate_signal(
        data,
        sentiment,
        macro_score,
        onchain_score,
        book_skew,
        heatmap_ratio,
    )

    if model_path:
        try:
            model = pd.read_pickle(model_path)
            ml_sig = ml_signal(model, data)
            if ml_sig.action != sig.action:
                # Require agreement for trade
                sig.action = "HOLD"
        except FileNotFoundError:
            pass

    price = data["close"].iloc[-1]
    atr = compute_atr(data).iloc[-1]

    # Estimate recent volatility as std of returns
    volatility = float(data["close"].pct_change().rolling(10).std().iloc[-1])
    if pd.isna(volatility) or volatility <= 0:
        volatility = 0.02
    rl_factor = drl_throttle((drawdown, volatility))
    returns = data["close"].pct_change().dropna().tolist()
    var = ai_var(returns) if returns else 0.0
    allocation_factor *= rl_factor * max(0.1, 1 - var)
    leverage = 0.0
    if not kill:
        leverage = dynamic_leverage(
            account_balance, risk_percent * allocation_factor, volatility
        )
        q_factor = quantum_leverage_modifier([drawdown, volatility])
        leverage *= max(0.1, q_factor)

    if kill:
        sig.action = "HOLD"

    if sig.action == "BUY":
        stop_loss = volatility_scaled_stop(price, vix=volatility * 100, long=True)
        stop_loss = max(stop_loss, trailing_stop(price, price, atr))
        take_profit = price + 4 * atr
    elif sig.action == "SELL":
        stop_loss = volatility_scaled_stop(price, vix=volatility * 100, long=False)
        stop_loss = min(stop_loss, trailing_stop(price, price, atr))
        take_profit = price - 4 * atr
    else:
        stop_loss = None
        take_profit = None

    volume = 0.0
    if stop_loss is not None and not kill:
        volume = calculate_position_size(
            account_balance,
            risk_percent * allocation_factor,
            price,
            stop_loss,
        )
        volume *= leverage
        volume = cap_position_value(volume, price, account_balance, max_exposure)

    payload = {
        "action": sig.action,
        "volume": volume,
        "stop_loss": stop_loss,
        "take_profit": take_profit,
        # use timezone-aware UTC timestamp to avoid deprecation warnings
        "timestamp": datetime.now(timezone.utc).isoformat(),
        "leverage": leverage,
        "var": var,
    }
<<<<<<< HEAD
    position_value = volume * price
    edge = abs((take_profit - price) / price) if take_profit else 0.0
    if live and exchange and sig.action != "HOLD" and volume > 0:
        if risk_manager.check_order(account_balance, ccxt_symbol, position_value, edge):
            client_id = uuid.uuid4().hex
            try:
                asyncio.run(place_order(ccxt_symbol, sig.action, volume, client_id=client_id))
                open_orders[client_id] = {"symbol": ccxt_symbol, "side": sig.action, "volume": volume}
                payload["client_order_id"] = client_id
            except Exception as exc:
                log_json(logger, "order_failed", error=str(exc))
        else:
            log_json(logger, "risk_check_failed", symbol=symbol, position_value=position_value)
=======
    if live and exchange and sig.action != "HOLD" and volume > 0:
        client_id = uuid.uuid4().hex
        try:
            asyncio.run(place_order(ccxt_symbol, sig.action, volume, client_id=client_id))
            open_orders[client_id] = {"symbol": ccxt_symbol, "side": sig.action, "volume": volume}
            payload["client_order_id"] = client_id
        except Exception as exc:
            log_json(logger, "order_failed", error=str(exc))
>>>>>>> f0baa2b4
    else:
        Path(signal_path).write_text(json.dumps(payload))
    latency = time.time() - start_time
    monitor_latency(latency)
    monitor_equity(account_balance)
    monitor_var(var)

    latencies.append(latency)
    latencies = latencies[-50:]
    if len(latencies) > 5:
        labels = detect_anomalies(latencies)
        if labels[-1] == -1:
            log_json(logger, "latency_anomaly", latency=latency)

    log_json(
        logger,
        "signal_generated",
        symbol=symbol,
        action=sig.action,
        price=float(price),
        latency=latency,
        slippage=0.0,
        leverage=leverage,
        drawdown=drawdown,
        var=var,
    )

    state["peak_equity"] = max(peak_equity, account_balance)
    state["equity"] = account_balance
    state["latencies"] = latencies
    if open_orders:
        state["open_orders"] = open_orders
    elif "open_orders" in state:
        del state["open_orders"]
    state_file.write_text(json.dumps(state))


if __name__ == "__main__":
    import argparse

    parser = argparse.ArgumentParser(description="Run autonomous trading bot")
    parser.add_argument(
        "symbol",
        nargs="+",
        help="One or more trading pair symbols e.g. BTC-USD ETH-USD",
    )
    parser.add_argument("--account_balance", type=float, default=100.0)
    parser.add_argument("--risk_percent", type=float, default=5.0)
    parser.add_argument("--news_api_key")
    parser.add_argument("--fred_api_key")
    parser.add_argument("--model_path")

    parser.add_argument("--signal_path", default="signal.json")
    parser.add_argument("--config")
    parser.add_argument("--state_path")
    parser.add_argument("--exchange")
    parser.add_argument("--etherscan_api_key")
    parser.add_argument("--max_exposure", type=float, default=3.0)
    parser.add_argument("--live", action="store_true")
    args = parser.parse_args()

    run(
        args.symbol if len(args.symbol) > 1 else args.symbol[0],
        account_balance=args.account_balance,
        risk_percent=args.risk_percent,
        news_api_key=args.news_api_key,
        fred_api_key=args.fred_api_key,
        model_path=args.model_path,
        signal_path=args.signal_path,
        config_path=args.config,
        state_path=args.state_path,
        exchange=args.exchange,
        etherscan_api_key=args.etherscan_api_key,
        max_exposure=args.max_exposure,
        live=args.live,
    )
<|MERGE_RESOLUTION|>--- conflicted
+++ resolved
@@ -53,10 +53,7 @@
 )
 from .utils.macro import compute_macro_score
 from .execution.ccxt_executor import place_order, cancel_order
-<<<<<<< HEAD
 from .risk.manager import RiskManager, RiskParams
-=======
->>>>>>> f0baa2b4
 
 load_dotenv()
 
@@ -135,7 +132,6 @@
     allocation_factor = drawdown_throttle(account_balance, peak_equity)
     open_orders: dict[str, Any] = state.get("open_orders", {})
 
-<<<<<<< HEAD
     risk_cfg = cfg.get("risk", {}) if config_path else {}
     params = RiskParams(
         max_daily_loss=risk_cfg.get("max_daily_loss", account_balance * 0.2),
@@ -147,8 +143,6 @@
     risk_manager = RiskManager(params)
     risk_manager.reset_day(account_balance)
 
-=======
->>>>>>> f0baa2b4
     # cancel any lingering open orders from previous session
     if live and exchange and open_orders:
         for oid, info in list(open_orders.items()):
@@ -282,7 +276,6 @@
         "leverage": leverage,
         "var": var,
     }
-<<<<<<< HEAD
     position_value = volume * price
     edge = abs((take_profit - price) / price) if take_profit else 0.0
     if live and exchange and sig.action != "HOLD" and volume > 0:
@@ -296,16 +289,7 @@
                 log_json(logger, "order_failed", error=str(exc))
         else:
             log_json(logger, "risk_check_failed", symbol=symbol, position_value=position_value)
-=======
-    if live and exchange and sig.action != "HOLD" and volume > 0:
-        client_id = uuid.uuid4().hex
-        try:
-            asyncio.run(place_order(ccxt_symbol, sig.action, volume, client_id=client_id))
-            open_orders[client_id] = {"symbol": ccxt_symbol, "side": sig.action, "volume": volume}
-            payload["client_order_id"] = client_id
-        except Exception as exc:
-            log_json(logger, "order_failed", error=str(exc))
->>>>>>> f0baa2b4
+
     else:
         Path(signal_path).write_text(json.dumps(payload))
     latency = time.time() - start_time
