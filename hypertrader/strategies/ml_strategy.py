--- conflicted
+++ resolved
@@ -9,7 +9,6 @@
 from sklearn.linear_model import LogisticRegression
 from sklearn.model_selection import cross_val_score
 
-<<<<<<< HEAD
 from ..utils.features import (
     compute_rsi,
     compute_ema,
@@ -26,10 +25,9 @@
     compute_multi_rsi,
     compute_vpvr_poc,
 )
-=======
-from ..utils.features import compute_rsi, compute_ema
+
 from ..utils.macro import compute_risk_tolerance
->>>>>>> c185a7e9
+
 
 
 @dataclass
@@ -47,7 +45,6 @@
     features["ema_fast"] = compute_ema(df["close"], 10).bfill()
     features["ema_slow"] = compute_ema(df["close"], 30).bfill()
     features["ema_diff"] = features["ema_fast"] - features["ema_slow"]
-<<<<<<< HEAD
     macd = compute_macd(df["close"])
     features["macd_hist"] = macd["histogram"].fillna(0)
     features["roc"] = compute_roc(df["close"]).fillna(0)
@@ -69,7 +66,6 @@
         features["poc_diff"] = (df["close"] - poc).fillna(0)
     if {"inflows", "outflows"}.issubset(df.columns):
         features["net_flow"] = compute_exchange_netflow(df).fillna(0)
-=======
 
     required_cols = {"liquidity", "yield_spread", "vix", "silver", "gold"}
     if required_cols.issubset(df.columns):
@@ -82,7 +78,6 @@
         )
         features["risk_tolerance"] = risk
 
->>>>>>> c185a7e9
     return features.dropna()
 
 
